--- conflicted
+++ resolved
@@ -2991,14 +2991,9 @@
   cat("Could not identify a suitable final model for the measurement core.\n")
 }
 
-<<<<<<< HEAD
 cat("\n", strrep("=", 80), "\n")
 cat("FINAL MEASUREMENT CORE REPORT COMPLETE\n")
 cat(strrep("=", 80), "\n")
-=======
-# Compare against an additive model with no interaction
-m_add <- mgcv::gam(prod_index ~ s(F1) + s(F2), data = gam_df, method = "REML")
-anova(m_add, m_te, test = "Chisq")
 
 # ---------------------------------------------------------------------------
 # 21. Confirmatory factor analysis and SEM
@@ -3162,5 +3157,4 @@
 ## --------------------------------------------------------------------
 ## 6.  Inspect the results
 ## --------------------------------------------------------------------
-summary(fit_quad, fit.measures = TRUE, standardized = TRUE)
->>>>>>> 6a9a8205
+summary(fit_quad, fit.measures = TRUE, standardized = TRUE)