# Step 1 ─ Load required packages
library(dplyr)       # data wrangling
library(EFAtools)    # VSS(), tenBerge scores
library(boot)        # bootstrap()
library(Gifi)        # princals()
library(lavaan)      # sem()
library(mgcv)        # gam()
library(polycor)     # hetcor()
library(psych)       # mixedCor(), fa.*, factor.congruence(), factor.scores
library(readxl)      # read_excel()
library(stringr)     # str_split()
library(doSNOW)      # parallel backend
library(foreach)     # foreach looping
library(ggplot2)     # plotting
library(reshape2)    # melt()
library(WGCNA)   # provides bicor()
<<<<<<< HEAD
# 'here' package is optional; used for portable paths if available
=======
library(Matrix)   # nearPD for KMO/Bartlett
>>>>>>> 57f0f14e

# Step 2 ─ Set seed and working directory
set.seed(2025)
args <- commandArgs(trailingOnly = TRUE)
if (length(args) > 0) {
  LOCAL_DIR <- args[1]
} else {
  full_args <- commandArgs(trailingOnly = FALSE)
  file_idx <- grep("^--file=", full_args)
  if (length(file_idx) > 0) {
    script_path <- sub("^--file=", "", full_args[file_idx[1]])
    LOCAL_DIR <- dirname(normalizePath(script_path))
  } else if (requireNamespace("here", quietly = TRUE)) {
    LOCAL_DIR <- here::here()
  } else {
    LOCAL_DIR <- "."
  }
}
setwd(LOCAL_DIR)

# Step 3 ─ Read in data and drop outcome columns
df <- read_excel("nepal_dataframe_FA.xlsx")
y_prod <- df$Q0__AGR_PROD__continuous
df     <- df %>% select(-Q0__AGR_PROD__continuous,
                        -Q0__sustainable_livelihood_score__continuous)

# Step 4 ─ Split variables by type
types <- str_split(names(df), "__", simplify = TRUE)[,3]
types[types == "binary_nominal"] <- "nominal"
df_cont <- df[, types == "continuous", drop = FALSE]
df_ord  <- df[, types == "ordinal",    drop = FALSE]
df_bin  <- df[, types == "binary",     drop = FALSE]
df_nom  <- df[, types == "nominal",    drop = FALSE]

# Step 5 ─ Convert ordinal/binary to ordered factors
df_ord_factored <- df_ord %>% mutate(across(everything(), ordered))
df_bin_factored <- df_bin %>% mutate(across(everything(), ordered))

# Step 6 ─ Rebuild mixed‐type dataset and drop NAs
df_mix2       <- bind_cols(df_cont, df_ord_factored, df_bin_factored)
df_mix2_clean <- df_mix2[, colSums(is.na(df_mix2)) == 0]

# Step 7 ─ Debug: drop unsupported column classes
# Debug: column classes and drop unsupported
cat(">>> DEBUG: column classes:\n")
print(sapply(df_mix2_clean, class))
allowed <- function(x) {
  inherits(x, c("numeric","integer","factor","ordered","logical","character"))
}
good_cols <- vapply(df_mix2_clean, allowed, logical(1))
bad_cols  <- names(good_cols)[!good_cols]
if (length(bad_cols) > 0) {
  cat(">>> WARNING: dropping unsupported columns:\n")
  print(bad_cols)
  df_mix2_clean <- df_mix2_clean[, good_cols]
}
cat(">>> POST‐CLEAN: column classes:\n")
print(sapply(df_mix2_clean, class))
(df_mix2_clean <- as.data.frame(df_mix2_clean))
cat("Post‐conversion class: ", class(df_mix2_clean), "\n")


# ── Step 8 ─ Compute correlation matrix ---------------------------------------
# Choose between "mixed" (default) or "spearman" correlations
COR_METHOD <- "spearman"

if (COR_METHOD == "mixed") {
  het_out <- hetcor(df_mix2_clean, use = "pairwise.complete.obs")
  R_mixed <- het_out$correlations   # base: polyserial/polychoric + Pearson from hetcor
} else if (COR_METHOD == "spearman") {
  df_numeric <- df_mix2_clean %>% mutate(across(everything(), as.numeric))
  R_mixed <- cor(df_numeric, method = "spearman", use = "pairwise.complete.obs")
} else {
  stop("Unknown COR_METHOD")
}

# --- REBUILD type vector to align with df_mix2_clean ---------------------------
# (We can't reuse `types` from Step 4 because columns were dropped.)
types_clean <- str_split(names(df_mix2_clean), "__", simplify = TRUE)[, 3]
types_clean[types_clean == "binary_nominal"] <- "nominal"  # just in case

# --- Identify continuous cols in the CLEANED data ------------------------------
cont_idx <- which(types_clean == "continuous")

# (Optional) quick report
cat("Continuous vars in cleaned data:", length(cont_idx), "\n")

# --- Robust bicor for continuous block ----------------------------------------
if (COR_METHOD == "mixed" && length(cont_idx) > 1) {
  
  # Extract continuous subset from the *cleaned* data
  df_cont_clean <- df_mix2_clean[, cont_idx, drop = FALSE]
  
  # Optional: flag zero-MAD columns (can distort bicor)
  mad_vals <- apply(df_cont_clean, 2, mad, na.rm = TRUE)
  if (any(mad_vals == 0)) {
    cat("WARNING: zero MAD in continuous vars:\n")
    print(names(mad_vals)[mad_vals == 0])
    # bicor() will fallback to Pearson for these vars; acceptable unless many.
  }
  
  # Compute robust correlation
  R_cont <- WGCNA::bicor(
    as.matrix(df_cont_clean),
    use = "pairwise.complete.obs"
  )
  
  # Overwrite the continuous-continuous block in the mixed matrix
  R_mixed[cont_idx, cont_idx] <- R_cont
  
  # Enforce symmetry numerically (defensive; should already be symmetric)
  R_mixed[cont_idx, cont_idx] <-
    (R_mixed[cont_idx, cont_idx] + t(R_mixed[cont_idx, cont_idx])) / 2
  
  # Force exact 1s on the diagonal (good hygiene before EFA)
  diag(R_mixed) <- 1
  
  # Ensure positive-definite matrix for suitability tests
  R_mixed <- as.matrix(nearPD(R_mixed, corr=TRUE)$mat)
}

stopifnot(!any(is.na(R_mixed)))
# Step 8b - Suitability checks: KMO and Bartlett tests
kmo_res <- psych::KMO(R_mixed)
bart_res <- psych::cortest.bartlett(R_mixed, n = nrow(df_mix2_clean))
cat("KMO overall MSA:", round(kmo_res$MSA, 3), "\n")
cat("Bartlett's test p-value:", signif(bart_res$p.value, 3), "\n")


if (COR_METHOD == "mixed") {
  ev_raw <- eigen(hetcor(df_mix2_clean, use = "pairwise.complete.obs")$correlations)$values
} else {
  df_num_ev <- as.data.frame(lapply(df_mix2_clean, as.numeric))
  ev_raw <- eigen(cor(df_num_ev, method = "spearman", use = "pairwise.complete.obs"))$values
}
plot(ev_raw, ev_adj, main="Eigenvalue comparison")



# Step 9 ─ Determine number of factors (parallel analysis & MAP)
pa_out <- fa.parallel(R_mixed, n.obs=nrow(df_mix2_clean),
                      fm="minres", fa="fa",
                      n.iter=500, quant=.95,
                      cor="cor", use="pairwise", plot=FALSE)
k_PA  <- pa_out$nfact
vss_out <- VSS(R_mixed, n=ncol(R_mixed),
               fm="minres", n.obs=nrow(df_mix2_clean), plot=FALSE)
k_MAP <- which.min(vss_out$map)
k     <- 3#k_MAP  # choose k

# Step 10 ─ Bootstrap robust MINRES+geomin to get loadings & uniquenesses
p <- ncol(df_mix2_clean)
B <- 1000
n_cores <- parallel::detectCores() - 1
cl <- makeCluster(n_cores); registerDoSNOW(cl)
pb <- txtProgressBar(max=B, style=3)
opts <- list(progress = function(n) setTxtProgressBar(pb, n))

boot_load <- foreach(b=1:B, .combine=rbind,
                     .packages=c("psych","polycor"),
                     .options.snow=opts) %dopar% {
                       repeat {
                         samp <- df_mix2_clean[sample(nrow(df_mix2_clean), replace=TRUE), ]
                         Rb   <- tryCatch({
                           if (COR_METHOD == "mixed") {
                             hetcor(samp, use = "pairwise.complete.obs")$correlations
                           } else {
                             samp_num <- as.data.frame(lapply(samp, as.numeric))
                             cor(samp_num, method = "spearman", use = "pairwise.complete.obs")
                           }
                         }, error=function(e) NULL)
                         if(is.null(Rb) || any(is.na(Rb))) next
                         fa_b <- tryCatch(fa(Rb, nfactors=k, fm="minres", rotate="geominQ", n.obs=nrow(samp)),
                                          error=function(e) NULL)
                         if(is.null(fa_b)) next
                         return(c(as.vector(fa_b$loadings[]), fa_b$uniquenesses))
                       }
                     }
close(pb); stopCluster(cl)

# Step 11 ─ Summarize bootstrap: medians & 95% CIs
lambda_boot <- boot_load[, 1:(p*k)]
psi_boot    <- boot_load[, (p*k+1):(p*k+p)]
L_median    <- matrix(apply(lambda_boot, 2, median), nrow=p, ncol=k)
L_ci        <- apply(lambda_boot, 2, quantile, c(.025,.975))
psi_median  <- apply(psi_boot, 2, median)
# name dimensions
vars <- colnames(df_mix2_clean)
rownames(L_median) <- vars
colnames(L_median) <- paste0("F", 1:k)
names(psi_median)  <- vars
# reshape CIs
ci_arr     <- array(L_ci, dim=c(2,p,k))
df_L_ci    <- data.frame(
  variable = rep(vars, each=k),
  factor   = rep(colnames(L_median), times=p),
  lower    = as.vector(ci_arr[1,,]),
  upper    = as.vector(ci_arr[2,,]),
  stringsAsFactors=FALSE
)

# build df_psi_ci for the uniqueness‐CI
psi_ci   <- apply(psi_boot, 2, quantile, c(.025, .975))
df_psi_ci <- data.frame(
  variable = vars,
  lower    = psi_ci[1, ],
  upper    = psi_ci[2, ],
  stringsAsFactors = FALSE
)


# Write medians and CIs to CSV
write.csv(L_median,        "L_median_sngl.csv",   row.names = TRUE)
write.csv(df_L_ci,         "L_ci_long_sngl.csv",  row.names = FALSE)
write.csv(data.frame(variable = vars,
                     psi_median = psi_median),
          "psi_median_sngl.csv", row.names = FALSE)
write.csv(df_psi_ci,       "psi_ci_sngl.csv",     row.names = FALSE)

# Reload L_median (matrix, preserving row names)
L_median <- as.matrix(
  read.csv("L_median_sngl.csv",
           row.names   = 1,
           check.names = FALSE)
)

vars <- rownames(L_median)

# Reload df_L_ci
df_L_ci <- read.csv("L_ci_long_sngl.csv",
                    stringsAsFactors = FALSE,
                    check.names      = FALSE)

# Reload psi_median (named vector)
psi_tmp    <- read.csv("psi_median_sngl.csv", stringsAsFactors = FALSE,
                       check.names = FALSE)
psi_median <- psi_tmp$psi_median
names(psi_median) <- psi_tmp$variable

# Step 12 ─ Prune items via decision-tree rules
#   12.1 Identify each variable’s primary loading & its 95% CI
prim_list <- lapply(vars, function(v) {
  tmp <- df_L_ci[df_L_ci$variable==v, ]
  loads <- L_median[v,]; fidx <- which.max(abs(loads))
  data.frame(
    variable    = v,
    primary_fac = names(loads)[fidx],
    median_load = loads[fidx],
    lower       = tmp$lower[tmp$factor==names(loads)[fidx]],
    upper       = tmp$upper[tmp$factor==names(loads)[fidx]],
    stringsAsFactors=FALSE
  )
})
prim_df <- do.call(rbind, prim_list)
#   12.2 Apply rules: drop if CI crosses 0 AND |median|<.30; mark tentative if ≥.30
prim_df$cross_zero <- with(prim_df, lower<=0 & upper>=0)
drop1 <- prim_df$variable[prim_df$cross_zero & abs(prim_df$median_load)<.30]
tent  <- prim_df$variable[prim_df$cross_zero & abs(prim_df$median_load)>=.30]
if(length(tent)) message("Tentative (cross-zero but |load|≥.30): ", paste(tent, collapse=", "))
keep  <- setdiff(vars, drop1)
message("Dropped (cross-zero & |load|<.30): ", paste(drop1, collapse=", "))

#   12.3 Build pruned Λ and Ψ
Lambda0 <- L_median[keep, , drop=FALSE]
Psi0    <- psi_median[keep]

#   12.4 Zero‐out trivial secondaries (<.15)
for(i in seq_len(nrow(Lambda0))) {
  row <- Lambda0[i,]; idx <- order(abs(row), decreasing=TRUE)
  sec <- idx[2]
  if(abs(row[sec])<.15) Lambda0[i,sec] <- 0
}

R_prune <- R_mixed[keep, keep]

# Step 13 ─ Prune survivors with low communality (h²<.20)
h2   <- rowSums(Lambda0^2)
drop_comm <- names(h2)[h2<0]
if(length(drop_comm)) message("Dropping low-h² (<.2): ", paste(drop_comm, collapse=", "))
keep_final <- setdiff(keep, drop_comm)
Lambda0    <- Lambda0[keep_final, , drop=FALSE]
Psi0       <- Psi0[keep_final]
R_prune    <- R_mixed[keep_final, keep_final]

# (… continue φ/H bootstrap, residual diagnostics, plotting …)
B         <- 1000
k         <- ncol(Lambda0)
phis_rob  <- matrix(NA_real_, B, k)
Hs_rob    <- matrix(NA_real_, B, k)
completed <- 0
attempts  <- 0

# set up cluster & progress bar
n_cores <- parallel::detectCores() - 1
cl      <- makeCluster(n_cores)
registerDoSNOW(cl)

pb       <- txtProgressBar(max = B, style = 3)
progress <- function(n) setTxtProgressBar(pb, n)
opts     <- list(progress = progress)

# parallel bootstrap + compute φ and H
res <- foreach(b = 1:B,
               .combine    = rbind,
               .packages   = c("psych","polycor"),
               .options.snow = opts) %dopar% {
                 repeat {
                   # a) bootstrap sample of 'keep' cols
                   samp_idx <- sample(nrow(df_mix2_clean), replace = TRUE)
                   samp     <- df_mix2_clean[samp_idx, keep_final, drop = FALSE]
                   
                   # b) correlation
                   Rb <- tryCatch(
                     {
                       if (COR_METHOD == "mixed") {
                         hetcor(samp, use = "pairwise.complete.obs")$correlations
                       } else {
                         samp_num <- as.data.frame(lapply(samp, as.numeric))
                         cor(samp_num, method = "spearman", use = "pairwise.complete.obs")
                       }
                     },
                     error = function(e) NULL
                   )
                   if (is.null(Rb) || any(is.na(Rb))) next
                   
                   # c) EFA
                   fa_b <- tryCatch(
                     fa(Rb,
                        nfactors = k,
                        fm       = "minres",
                        rotate   = "geominQ",
                        n.obs    = nrow(samp)
                     ),
                     error = function(e) NULL
                   )
                   if (is.null(fa_b)) next
                   
                   # d) compute φ and H
                   Lb    <- fa_b$loadings
                   phi_b <- diag(factor.congruence(Lambda0, Lb))
                   uniqs <- 1 - rowSums(Lb[]^2)
                   H_b   <- vapply(seq_len(k), function(j) {
                     num <- sum(Lb[, j])^2
                     num / (num + sum(uniqs))
                   }, numeric(1))
                   
                   # success — return a single row of length 2*k
                   return(c(phi_b, H_b))
                 }
               }

# tear down
close(pb)
stopCluster(cl)

# 5. unpack results
phis_rob <- res[,        1:k,    drop = FALSE]
Hs_rob   <- res[, (k+1):(2*k),    drop = FALSE]

# 6. summarize
phi_mean <- colMeans(phis_rob)
H_mean   <- colMeans(Hs_rob)

cat(sprintf("Finished %d valid bootstraps\n", nrow(phis_rob)))
cat("Robust mean Tucker's φ: ", phi_mean, "\n")
cat("Robust mean Hancock's H:",  H_mean,   "\n")


<|MERGE_RESOLUTION|>--- conflicted
+++ resolved
@@ -14,11 +14,7 @@
 library(ggplot2)     # plotting
 library(reshape2)    # melt()
 library(WGCNA)   # provides bicor()
-<<<<<<< HEAD
-# 'here' package is optional; used for portable paths if available
-=======
 library(Matrix)   # nearPD for KMO/Bartlett
->>>>>>> 57f0f14e
 
 # Step 2 ─ Set seed and working directory
 set.seed(2025)
