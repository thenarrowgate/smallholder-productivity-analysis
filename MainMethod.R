# ---------------------------------------------------------------------------
# MainMethod.R
# ---------------------------------------------------------------------------
# This script performs the factor analytic pipeline described in the
# repository README.  After loading the cleaned Nepal or Senegal dataset it
# builds an appropriate correlation matrix, runs a large bootstrap EFA to
# obtain stable loadings, prunes unstable items and finally assesses the
# solution's robustness via Tucker's phi and Hancock's H.
# ---------------------------------------------------------------------------

# Step 1 ─ Load required packages
library(dplyr)       # data wrangling
library(EFAtools)    # VSS(), tenBerge scores
library(boot)        # bootstrap()
library(Gifi)        # princals()
library(lavaan)      # sem()
library(mgcv)        # gam()
library(mgcViz)      # diagnostic tools for mgcv::gam
library(polycor)     # hetcor()
library(psych)       # mixedCor(), fa.*, factor.congruence(), factor.scores
library(readxl)      # read_excel()
library(stringr)     # str_split()
library(doSNOW)      # parallel backend
library(foreach)     # foreach looping
library(ggplot2)     # plotting
library(reshape2)    # melt()
library(tidyr)       # pivot_longer()
library(WGCNA)   # provides bicor()
library(Matrix)   # nearPD for KMO/Bartlett
library(mediation)   # causal mediation analysis

# Step 2 ─ Set seed and working directory
# Resolve where the script is running from so relative paths work both when
# executed interactively and via Rscript.  A seed is set for reproducible
# bootstrap samples.
set.seed(2025)
args <- commandArgs(trailingOnly = TRUE)
if (length(args) > 0) {
  LOCAL_DIR <- args[1]
} else {
  full_args <- commandArgs(trailingOnly = FALSE)
  file_idx <- grep("^--file=", full_args)
  if (length(file_idx) > 0) {
    script_path <- sub("^--file=", "", full_args[file_idx[1]])
    LOCAL_DIR <- dirname(normalizePath(script_path))
  } else if (requireNamespace("here", quietly = TRUE)) {
    LOCAL_DIR <- here::here()
  } else {
    LOCAL_DIR <- "."
  }
}
setwd(LOCAL_DIR)

# Step 3 ─ Load the prepared dataset
# The Python preprocessing notebook saves a clean Excel file. The outcome
# columns used later in SEM are removed here so that EFA only sees the
# predictor variables.
df <- read_excel("nepal_dataframe_FA.xlsx")
y_prod <- df$Q0__AGR_PROD__continuous
df     <- df %>% dplyr::select(-Q0__AGR_PROD__continuous,
<<<<<<< HEAD
                        -Q0__sustainable_livelihood_score__continuous)
=======
-Q0__sustainable_livelihood_score__continuous)
>>>>>>> a92ef769

# Step 4 ─ Split variables by declared type
# Variable names encode their measurement level after the final "__".
# This split lets us treat each class appropriately when forming the
# correlation matrix.
types <- str_split(names(df), "__", simplify = TRUE)[,3]
types[types == "binary_nominal"] <- "nominal"
df_cont <- df[, types == "continuous", drop = FALSE]
df_ord  <- df[, types == "ordinal",    drop = FALSE]
df_bin  <- df[, types == "binary",     drop = FALSE]
df_nom  <- df[, types == "nominal",    drop = FALSE]

# Step 5 ─ Convert ordinal/binary variables to ordered factors
# Treating these as ordered ensures that polychoric/polyserial correlations
# are used later when ``COR_METHOD == "mixed"``.
df_ord_factored <- df_ord %>% mutate(across(everything(), ordered))
df_bin_factored <- df_bin %>% mutate(across(everything(), ordered))

# Step 6 ─ Reassemble a single data frame and remove incomplete cases
# Only columns with no missing values are kept for EFA.
df_mix2       <- bind_cols(df_cont, df_ord_factored, df_bin_factored)
df_mix2_clean <- df_mix2[, colSums(is.na(df_mix2)) == 0]

# Step 7 ─ Sanity check the columns
# Print each column's class and drop anything unexpected.  In practice all
# variables should be numeric, integer, factor or ordered.  This guard helps
# catch stray list-columns from earlier processing.
cat(">>> DEBUG: column classes:\n")
print(sapply(df_mix2_clean, class))
allowed <- function(x) {
  inherits(x, c("numeric","integer","factor","ordered","logical","character"))
}
good_cols <- vapply(df_mix2_clean, allowed, logical(1))
bad_cols  <- names(good_cols)[!good_cols]
if (length(bad_cols) > 0) {
  cat(">>> WARNING: dropping unsupported columns:\n")
  print(bad_cols)
  df_mix2_clean <- df_mix2_clean[, good_cols]
}
cat(">>> POST‐CLEAN: column classes:\n")
print(sapply(df_mix2_clean, class))
(df_mix2_clean <- as.data.frame(df_mix2_clean))
cat("Post‐conversion class: ", class(df_mix2_clean), "\n")


# ── Step 8 ─ Compute correlation matrix ---------------------------------------
# ``COR_METHOD`` toggles between a heterogeneous polychoric/polyserial
# correlation matrix ("mixed") and a simpler Spearman matrix treating all
# variables as numeric ranks.  The mixed option is slower but more faithful
# to the measurement levels.
COR_METHOD <- "spearman"

if (COR_METHOD == "mixed") {
  het_out <- hetcor(df_mix2_clean, use = "pairwise.complete.obs")
  R_mixed <- het_out$correlations   # base: polyserial/polychoric + Pearson from hetcor
} else if (COR_METHOD == "spearman") {
  df_numeric <- df_mix2_clean %>% mutate(across(everything(), as.numeric))
  R_mixed <- cor(df_numeric, method = "spearman", use = "pairwise.complete.obs")
} else {
  stop("Unknown COR_METHOD")
}

# --- REBUILD type vector to align with df_mix2_clean ---------------------------
# (We can't reuse `types` from Step 4 because columns were dropped.)
types_clean <- str_split(names(df_mix2_clean), "__", simplify = TRUE)[, 3]
types_clean[types_clean == "binary_nominal"] <- "nominal"  # just in case

# --- Identify continuous cols in the CLEANED data ------------------------------
cont_idx <- which(types_clean == "continuous")

# (Optional) quick report
cat("Continuous vars in cleaned data:", length(cont_idx), "\n")

# --- Robust bicor for continuous block ----------------------------------------
if (COR_METHOD == "mixed" && length(cont_idx) > 1) {
  
  # Extract continuous subset from the *cleaned* data
  df_cont_clean <- df_mix2_clean[, cont_idx, drop = FALSE]
  
  # Optional: flag zero-MAD columns (can distort bicor)
  mad_vals <- apply(df_cont_clean, 2, mad, na.rm = TRUE)
  if (any(mad_vals == 0)) {
    cat("WARNING: zero MAD in continuous vars:\n")
    print(names(mad_vals)[mad_vals == 0])
    # bicor() will fallback to Pearson for these vars; acceptable unless many.
  }
  
  # Compute robust correlation
  R_cont <- WGCNA::bicor(
    as.matrix(df_cont_clean),
    use = "pairwise.complete.obs"
  )
  
  # Overwrite the continuous-continuous block in the mixed matrix
  R_mixed[cont_idx, cont_idx] <- R_cont
  
  # Enforce symmetry numerically (defensive; should already be symmetric)
  R_mixed[cont_idx, cont_idx] <-
    (R_mixed[cont_idx, cont_idx] + t(R_mixed[cont_idx, cont_idx])) / 2
  
  # Force exact 1s on the diagonal (good hygiene before EFA)
  diag(R_mixed) <- 1
}

# Regardless of method we ensure the matrix is positive definite before
# KMO/Bartlett tests or factor extraction. nearPD performs a minimal
# adjustment when needed.
R_mixed <- as.matrix(nearPD(R_mixed, corr = TRUE)$mat)

stopifnot(!any(is.na(R_mixed)))
# Step 8b - Suitability checks: KMO and Bartlett tests
# These diagnostics help verify whether factor analysis is appropriate for
# the correlation matrix.
kmo_res <- psych::KMO(R_mixed)
bart_res <- psych::cortest.bartlett(R_mixed, n = nrow(df_mix2_clean))
cat("KMO overall MSA:", round(kmo_res$MSA, 3), "\n")
cat("Bartlett's test p-value:", signif(bart_res$p.value, 3), "\n")

# -- Per-variable MSA assessment ----------------------------------------------
# Drop variables that fall below the commonly-used MSA threshold of 0.5.
msa_vec <- kmo_res$MSAi
names(msa_vec) <- colnames(R_mixed)
low_msa <- msa_vec[msa_vec < 0.5]
if (length(low_msa) > 0) {
  cat("Variables dropped for low MSA (<0.5):\n")
  print(round(low_msa, 3))
  keep_vars <- setdiff(colnames(R_mixed), names(low_msa))
  R_mixed <- R_mixed[keep_vars, keep_vars]
  df_mix2_clean <- df_mix2_clean[, keep_vars, drop = FALSE]
} else {
  cat("No variables dropped for low MSA\n")
}


if (COR_METHOD == "mixed") {
  ev_raw <- eigen(hetcor(df_mix2_clean, use = "pairwise.complete.obs")$correlations)$values
} else {
  df_num_ev <- as.data.frame(lapply(df_mix2_clean, as.numeric))
  ev_raw <- eigen(cor(df_num_ev, method = "spearman", use = "pairwise.complete.obs"))$values
}
ev_adj <- eigen(R_mixed)$values
# Quick diagnostic plot to ensure the adjusted correlation matrix retains a
# similar eigen spectrum to the raw correlations.
plot(ev_raw, ev_adj, main="Eigenvalue comparison")



# Step 9 ─ Determine number of factors (parallel analysis & MAP)
# Two common heuristics are used: Horn's parallel analysis (upper bound)
# and Velicer's MAP (lower bound).  ``k`` can be set manually or using one
# of these estimates.
pa_out <- fa.parallel(R_mixed, n.obs = nrow(df_mix2_clean),
                      fm = "minres", fa = "fa",
                      n.iter = 500, quant = .95,
                      cor = "cor", use = "pairwise", plot = FALSE)
k_PA  <- pa_out$nfact
vss_out <- VSS(R_mixed, n = ncol(R_mixed),
               fm = "minres", n.obs = nrow(df_mix2_clean), plot = FALSE)
k_MAP <- which.min(vss_out$map)
k     <- 2 # manual override; could also use k_MAP or k_PA

# Step 10 ─ Bootstrap robust MINRES+geomin to get loadings & uniquenesses
# Each iteration draws a bootstrap sample, computes a correlation matrix and
# extracts a factor solution.  The median across iterations serves as a robust
# estimate of the loadings.
p <- ncol(df_mix2_clean)
B <- 1000
n_cores <- max(1, parallel::detectCores() - 1)
cl <- makeCluster(n_cores); registerDoSNOW(cl)
pb <- txtProgressBar(max=B, style=3)
opts <- list(progress = function(n) setTxtProgressBar(pb, n))

boot_load <- foreach(b=1:B, .combine=rbind,
                     .packages=c("psych","polycor","Matrix"),
                     .options.snow=opts) %dopar% {
                       repeat {
                         samp <- df_mix2_clean[sample(nrow(df_mix2_clean), replace=TRUE), ]
                         Rb   <- tryCatch({
                           if (COR_METHOD == "mixed") {
                             hetcor(samp, use = "pairwise.complete.obs")$correlations
                           } else {
                             samp_num <- as.data.frame(lapply(samp, as.numeric))
                             cor(samp_num, method = "spearman", use = "pairwise.complete.obs")
                           }
                         }, error=function(e) NULL)
                         if(is.null(Rb) || any(is.na(Rb))) next
                         # Stabilise the correlation matrix for "fa" in case
                         # bootstrapping produced a non positive-definite Rb
                         Rb   <- as.matrix(nearPD(Rb, corr = TRUE)$mat)
                         fa_b <- tryCatch(fa(Rb, nfactors=k, fm="minres", rotate="geominQ", n.obs=nrow(samp)),
                                          error=function(e) NULL)
                         if(is.null(fa_b)) next
                         return(c(as.vector(fa_b$loadings[]), fa_b$uniquenesses))
                       }
                     }
close(pb); stopCluster(cl)

# Step 11 ─ Summarize bootstrap results
# The distributions of loadings and uniquenesses are summarised by their
# medians and 95% confidence intervals.  These will later be used for
# pruning unstable items.
lambda_boot <- boot_load[, 1:(p*k)]
psi_boot    <- boot_load[, (p*k+1):(p*k+p)]
L_median    <- matrix(apply(lambda_boot, 2, median), nrow=p, ncol=k)
L_ci        <- apply(lambda_boot, 2, quantile, c(.025,.975))
psi_median  <- apply(psi_boot, 2, median)
# name dimensions
vars <- colnames(df_mix2_clean)
rownames(L_median) <- vars
colnames(L_median) <- paste0("F", 1:k)
names(psi_median)  <- vars
# reshape CIs
ci_arr     <- array(L_ci, dim=c(2,p,k))
df_L_ci    <- data.frame(
  variable = rep(vars, each=k),
  factor   = rep(colnames(L_median), times=p),
  lower    = as.vector(ci_arr[1,,]),
  upper    = as.vector(ci_arr[2,,]),
  stringsAsFactors=FALSE
)

# build df_psi_ci for the uniqueness‐CI
psi_ci   <- apply(psi_boot, 2, quantile, c(.025, .975))
df_psi_ci <- data.frame(
  variable = vars,
  lower    = psi_ci[1, ],
  upper    = psi_ci[2, ],
  stringsAsFactors = FALSE
)


# The bootstrapped summaries remain in memory so they can be used directly
# without the intermediate CSV round trip.  ``L_median`` and ``df_L_ci`` hold
# the factor loading medians and confidence intervals, while ``psi_median`` and
# ``df_psi_ci`` contain the uniqueness summaries.  These objects will feed into
# the pruning step below.

# Step 12 ─ Prune items via decision-tree rules
# Variables with unstable or weak loadings are removed to improve factor
# interpretability.  Primary loadings are defined along with their
# bootstrapped confidence intervals.
#   12.1 Identify each variable’s primary loading & its 95% CI
prim_list <- lapply(vars, function(v) {
  tmp <- df_L_ci[df_L_ci$variable==v, ]
  loads <- L_median[v,]; fidx <- which.max(abs(loads))
  data.frame(
    variable    = v,
    primary_fac = names(loads)[fidx],
    median_load = loads[fidx],
    lower       = tmp$lower[tmp$factor==names(loads)[fidx]],
    upper       = tmp$upper[tmp$factor==names(loads)[fidx]],
    stringsAsFactors=FALSE
  )
})
prim_df <- do.call(rbind, prim_list)
#   12.2 Apply rules: drop if CI crosses 0 AND |median|<.30; mark tentative if ≥.30
prim_df$cross_zero <- with(prim_df, lower<=0 & upper>=0)
drop1 <- prim_df$variable[prim_df$cross_zero & abs(prim_df$median_load)<.30]
tent  <- prim_df$variable[prim_df$cross_zero & abs(prim_df$median_load)>=.30]
if(length(tent)) message("Tentative (cross-zero but |load|≥.30): ", paste(tent, collapse=", "))
keep  <- setdiff(vars, drop1)
message("Dropped (cross-zero & |load|<.30): ", paste(drop1, collapse=", "))

#   12.3 Build pruned Λ and Ψ
Lambda0 <- L_median[keep, , drop=FALSE]
Psi0    <- psi_median[keep]

#   12.4 Zero‐out trivial secondaries (<.15)
if(ncol(Lambda0) > 1) {
  for(i in seq_len(nrow(Lambda0))) {
    row <- Lambda0[i,]; idx <- order(abs(row), decreasing=TRUE)
    sec <- idx[2]
    if(abs(row[sec]) < .15) Lambda0[i, sec] <- 0
  }
}

R_prune <- R_mixed[keep, keep]

# Step 13 ─ Final pruning based on communality
# Items whose communality falls below 0.30 after the previous steps are
# removed.  The resulting correlation matrix feeds into a final bootstrap
# to compute Tucker's phi and Hancock's H.
h2   <- rowSums(Lambda0^2)
drop_comm <- names(h2)[h2<0.3]
if(length(drop_comm)) message("Dropping low-h² (<.30): ", paste(drop_comm, collapse=", "))
keep_final <- setdiff(keep, drop_comm)
Lambda0    <- Lambda0[keep_final, , drop=FALSE]
Psi0       <- Psi0[keep_final]
R_prune    <- R_mixed[keep_final, keep_final]

# (… continue φ/H bootstrap, residual diagnostics, plotting …)
B         <- 1000
k         <- ncol(Lambda0)
phis_rob  <- matrix(NA_real_, B, k)
Hs_rob    <- matrix(NA_real_, B, k)
completed <- 0
attempts  <- 0

# set up cluster & progress bar
n_cores <- max(1, parallel::detectCores() - 1)
cl      <- makeCluster(n_cores)
registerDoSNOW(cl)

pb       <- txtProgressBar(max = B, style = 3)
progress <- function(n) setTxtProgressBar(pb, n)
opts     <- list(progress = progress)

# parallel bootstrap + compute φ and H
# Each iteration refits the factor model on a bootstrap sample and computes
# Tucker's congruence with the target solution as well as Hancock's H.
res <- foreach(b = 1:B,
               .combine    = rbind,
               .packages   = c("psych","polycor","Matrix"),
               .options.snow = opts) %dopar% {
                 repeat {
                   # a) bootstrap sample of 'keep' cols
                   samp_idx <- sample(nrow(df_mix2_clean), replace = TRUE)
                   samp     <- df_mix2_clean[samp_idx, keep_final, drop = FALSE]
                   
                   # b) correlation
                   Rb <- tryCatch(
                     {
                       if (COR_METHOD == "mixed") {
                         hetcor(samp, use = "pairwise.complete.obs")$correlations
                       } else {
                         samp_num <- as.data.frame(lapply(samp, as.numeric))
                         cor(samp_num, method = "spearman", use = "pairwise.complete.obs")
                       }
                     },
                     error = function(e) NULL
                   )
                   if (is.null(Rb) || any(is.na(Rb))) next
                   # Stabilise Rb so ``fa`` does not fail due to non positive-definiteness
                   Rb <- as.matrix(nearPD(Rb, corr = TRUE)$mat)
                   
                   # c) EFA
                   fa_b <- tryCatch(
                     fa(Rb,
                        nfactors = k,
                        fm       = "minres",
                        rotate   = "geominQ",
                        n.obs    = nrow(samp)
                     ),
                     error = function(e) NULL
                   )
                   if (is.null(fa_b)) next
                   
                   # d) compute φ and H
                   Lb    <- fa_b$loadings
                   phi_b <- diag(factor.congruence(Lambda0, Lb))
                   uniqs <- 1 - rowSums(Lb[]^2)
                   H_b   <- vapply(seq_len(k), function(j) {
                     num <- sum(Lb[, j])^2
                     num / (num + sum(uniqs))
                   }, numeric(1))
                   
                   # success — return a single row of length 2*k
                   return(c(phi_b, H_b))
                 }
               }

# tear down
close(pb)
stopCluster(cl)

# 5. unpack results
phis_rob <- res[,        1:k,    drop = FALSE]
Hs_rob   <- res[, (k+1):(2*k),    drop = FALSE]

# 6. summarize
# Average across successful bootstraps
phi_mean <- colMeans(phis_rob)
H_mean   <- colMeans(Hs_rob)

cat(sprintf("Finished %d valid bootstraps\n", nrow(phis_rob)))
cat("Robust mean Tucker's φ: ", phi_mean, "\n")
cat("Robust mean Hancock's H:",  H_mean,   "\n")

# ---------------------------------------------------------------------------
# 15. Communalities & Residual Diagnostics
# ---------------------------------------------------------------------------
# Compute item communalities from the pruned loading matrix.  These give a
# quick check of how well each retained variable is represented by the
# extracted factors.
h2 <- rowSums(Lambda0^2)
cat("Mean communality (h²):", mean(h2), "\n")
print(head(data.frame(variable = names(h2), communality = h2), 10))

# Build the uniqueness matrix Ψ from the vector of uniquenesses.  Having a
# proper diagonal matrix makes later residual calculations clearer.
Psi_mat <- diag(Psi0)
rownames(Psi_mat) <- names(Psi0)
colnames(Psi_mat) <- names(Psi0)

# Residual correlation matrix: R_resid = R_prune − ΛΛᵀ − Ψ
resid_mat <- R_prune - (Lambda0 %*% t(Lambda0)) - Psi_mat

# Overall misfit measured by the root-mean-square residual (RMSR) on the
# off-diagonal elements only.
off_diag_vals <- resid_mat[lower.tri(resid_mat)]
RMSR <- sqrt(mean(off_diag_vals^2))
cat("RMSR =", round(RMSR, 4), "\n")

# Identify any residuals with absolute value greater than 0.10, which can
# highlight local areas of poor fit.
off_idx <- which(abs(resid_mat) > 0.10, arr.ind = TRUE)
if (nrow(off_idx) > 0) {
  offenders <- data.frame(
    var1     = rownames(resid_mat)[off_idx[,1]],
    var2     = colnames(resid_mat)[off_idx[,2]],
    residual = resid_mat[off_idx]
  )
  cat("Residuals exceeding |.10|:\n")
  print(offenders)
} else {
  cat("No residuals exceed |0.10|.\n")
}

# Visualise the residual matrix with a heatmap for an at-a-glance view of
# where correlations are over- or under-estimated by the factor model.
df_long <- reshape2::melt(resid_mat, varnames = c("Row", "Col"),
                          value.name = "Residual")
ggplot(df_long, aes(x = Col, y = Row, fill = Residual)) +
  geom_tile() +
  scale_fill_gradient2(
    low      = "blue",
    mid      = "white",
    high     = "red",
    midpoint = 0
  ) +
  geom_text(aes(label = round(Residual, 2)), size = 2.5) +
  theme_minimal() +
  theme(
    axis.text.x = element_text(angle = 45, hjust = 1, size = 8),
    axis.text.y = element_text(size = 8),
    panel.grid  = element_blank()
  ) +
  labs(fill = "Residual")

# ---------------------------------------------------------------------------
# 16. Restrict all summaries & plots to the pruned items
# ---------------------------------------------------------------------------
df_L_ci_pruned <- df_L_ci %>%
  filter(variable %in% keep_final)

L_median_pruned <- Lambda0
colnames(L_median_pruned) <- colnames(Lambda0)
rownames(L_median_pruned) <- keep_final

# ---------------------------------------------------------------------------
# 17. Summaries on pruned loadings
# ---------------------------------------------------------------------------
# Variables whose confidence interval spans zero are considered unstable.
unstable_pruned <- df_L_ci_pruned %>%
  filter(lower <= 0 & upper >= 0)
cat("=== Pruned unstable loadings (CI spans 0) ===\n")
print(unstable_pruned)

# Identify cross-loading candidates: variables with non-zero CIs on more than
# one factor.
cross_pruned <- df_L_ci_pruned %>%
  mutate(nonzero = (lower > 0 | upper < 0)) %>%
  filter(nonzero) %>%
  group_by(variable) %>%
  summarise(
    n_factors = n(),
    intervals = paste0(factor, "[", round(lower, 2), ",", round(upper, 2), "]",
                       collapse = "; ")
  ) %>%
  filter(n_factors > 1)
cat("\n=== Pruned cross-loading candidates ===\n")
print(cross_pruned)

# Candidate labels: loadings whose entire CI lies beyond ±0.30.
label_pruned <- df_L_ci_pruned %>%
  filter(lower >= 0.30 | upper <= -0.30) %>%
  arrange(factor, desc(abs((lower + upper) / 2)))
cat("\n=== Pruned labeling candidates (CI beyond ±0.30) ===\n")
print(label_pruned)

# ---------------------------------------------------------------------------
# 18. CI-errorbar plot for pruned loadings
# ---------------------------------------------------------------------------
ggplot(df_L_ci_pruned,
       aes(x = reorder(variable, (lower + upper) / 2),
           y = (lower + upper) / 2, ymin = lower, ymax = upper,
           colour = factor)) +
  geom_errorbar(position = position_dodge(width = 0.6), width = 0.2) +
  geom_point(position = position_dodge(width = 0.6), size = 2) +
  coord_flip() +
  labs(
    x     = NULL,
    y     = "Median loading ±95% CI",
    title = "Pruned: Bootstrapped 95% CIs for Factor Loadings"
  ) +
  theme_minimal() +
  theme(legend.position = "bottom")

# ---------------------------------------------------------------------------
# 19. Heatmap of pruned median loadings
# ---------------------------------------------------------------------------
L_df_pruned <- as.data.frame(L_median_pruned)
L_df_pruned$variable <- rownames(L_df_pruned)

L_long_pruned <- L_df_pruned %>%
  pivot_longer(-variable, names_to = "factor", values_to = "loading")

ggplot(L_long_pruned, aes(x = factor, y = variable, fill = loading)) +
  geom_tile() +
  scale_fill_gradient2(
    low      = "blue",
    mid      = "white",
    high     = "red",
    midpoint = 0,
    name     = "Loading"
  ) +
  labs(
    title = "Pruned: Median Factor Loadings Heatmap",
    x     = NULL,
    y     = NULL
  ) +
  theme_minimal() +
  theme(
    axis.text.x    = element_text(angle = 45, hjust = 1),
    axis.text.y    = element_text(size = 8),
    legend.position = "right"
  )

# ---------------------------------------------------------------------------
# 20. Factor scores and GAM regression
# ---------------------------------------------------------------------------
# After pruning we compute Ten Berge factor scores for the retained variables
# and examine their relationship with the productivity index using a
# generalised additive model.  Nominal predictors are collapsed to an "Other"
# level if a category represents fewer than 5% of observations.

# --- 20.1  Compute Bartlett scores for the final items ---------------------raw_data <- df_mix2_clean[, keep_final, drop = FALSE]

# 1.  Prepare the data matrix exactly as you did before
raw_data <- df_mix2_clean[, keep_final, drop = FALSE]

raw_data_num <- data.frame(lapply(raw_data, function(col) {
  if (is.numeric(col)) {
    col
  } else if (is.factor(col) || is.ordered(col)) {
    as.numeric(col)
  } else {
    stop("Unsupported column class: ", class(col))
  }
}))

# 2.  Z-score the observed variables                           (n × p)
X_std <- scale(raw_data_num)

# 3.  Build Ψ⁻¹ once – Psi0 is your vector of uniquenesses     (p × p)
Psi_inv <- diag(1 / Psi0)

# 4.  Bartlett weight matrix:  W_B = Ψ⁻¹ Λ (Λᵀ Ψ⁻¹ Λ)⁻¹        (p × k)
middle  <- t(Lambda0) %*% Psi_inv %*% Lambda0      # (k × k)
W_B     <- Psi_inv %*% Lambda0 %*% solve(middle)   # (p × k)

# 5.  Factor scores (these *retain* the F-to-F correlations)   (n × k)
F_hat <- X_std %*% W_B

# 6.  Keep the same labels so downstream code is unchanged
colnames(F_hat) <- colnames(Lambda0)   # “F1”, “F2”, …
rownames(F_hat) <- rownames(df_mix2_clean)

# --- 20.2  Prepare nominal predictors --------------------------------------
collapse_rare <- function(f, threshold = 0.05) {
  tab <- prop.table(table(f))
  rare <- names(tab)[tab < threshold]
  f_new <- as.character(f)
  f_new[f_new %in% rare] <- "Other"
  factor(f_new)
}


nom_collapsed <- df_nom %>% mutate(across(everything(), collapse_rare))
is_large <- function(v) nlevels(v) > 10
large_noms <- names(Filter(is_large, nom_collapsed))
small_noms <- names(Filter(Negate(is_large), nom_collapsed))

# --- 20.3  Fit GAM of productivity on factor scores ------------------------
gam_df <- data.frame(prod_index = y_prod, F_hat, nom_collapsed)
gam_df <- na.omit(gam_df)

fit_gam <- function(df, smooth_terms, small_terms, large_terms) {
  all_terms <- c(smooth_terms, small_terms, large_terms)
  form <- as.formula(paste("prod_index ~", paste(all_terms, collapse = " + ")))
  fit  <- mgcv::gam(form, data = df, method = "REML", select = TRUE,
                    drop.unused.levels = FALSE)
  print(summary(fit)$s.table)
  print(summary(fit)$p.table)
  par(mfrow = c(1, ncol(F_hat)))
  plot(fit, pages = 1, all.terms = TRUE, shade = TRUE)
  list(fit = fit, smooth_terms = smooth_terms, large_terms = large_terms)
}

gam_diagnostics <- function(fit, df, smooth_terms, large_terms) {
  cat("Deviance explained:", round(summary(fit)$dev.expl, 3), "\n")
  print(mgcv::concurvity(fit))
  par(mfrow = c(1, 1))
  plot(fit, residuals = TRUE)

  # --- Residual checks -------------------------------------------------
  if (requireNamespace("mgcViz", quietly = TRUE) &&
      exists("appraise", where = asNamespace("mgcViz"), mode = "function")) {
    viz <- mgcViz::getViz(fit)
    app_fun <- get("appraise", envir = asNamespace("mgcViz"))
    print(app_fun(viz))        # QQ/scale-location
    if (exists("influence", where = asNamespace("mgcViz"), mode = "function")) {
      infl_fun <- get("influence", envir = asNamespace("mgcViz"))
      print(infl_fun(viz))     # Cook's distance style plots
    }
  } else {
    cat("mgcViz not installed or missing diagnostics: using base methods\n")
    qqnorm(resid(fit)); qqline(resid(fit))
    plot(fitted(fit), sqrt(abs(resid(fit))),
         ylab = "|residual|^0.5", xlab = "Fitted")
  }
  acf(resid(fit), main = "ACF of GAM residuals")

  cv_deviance <- function(form, data, folds = 5) {
    n <- nrow(data)
    ids <- sample(rep(seq_len(folds), length.out = n))
    dev <- numeric(folds)
    fac_cols <- names(Filter(is.factor, data))
    for (i in seq_len(folds)) {
      train <- data[ids != i, , drop = FALSE]
      test  <- data[ids == i, , drop = FALSE]
      for (fc in fac_cols) {
        train[[fc]] <- factor(train[[fc]], levels = levels(data[[fc]]))
        test[[fc]]  <- factor(test[[fc]],  levels = levels(data[[fc]]))
      }
      m <- mgcv::gam(form, data = data[ids != i, ], method = "REML",
                     drop.unused.levels = FALSE)
      pr <- predict(m, newdata = test, na.action = na.exclude)
      dev[i] <- mean((test$prod_index - pr)^2, na.rm = TRUE)
    }
    mean(dev)
  }
  cv_dev <- cv_deviance(formula(fit), df)
  cat("5-fold CV MSE:", signif(cv_dev, 3), "\n")

  param_terms <- summary(fit)$pTerms.table
  if (!is.null(param_terms) && nrow(param_terms) > 0) {
    p_adj <- p.adjust(param_terms[, "p-value"], method = "fdr")
    print(p_adj)
    signif_terms <- rownames(param_terms)[p_adj < 0.05]
  } else {
    signif_terms <- character(0)
  }

  refit_terms <- c(smooth_terms, signif_terms, large_terms)
  refit_form <- if (length(refit_terms) == 0) {
    as.formula("prod_index ~ 1")
  } else {
    as.formula(paste("prod_index ~", paste(refit_terms, collapse = " + ")))
  }

  refit <- mgcv::gam(refit_form, data = df, method = "REML", select = TRUE,
                     drop.unused.levels = FALSE)
  cat("AIC(original)=", AIC(fit), " AIC(refit)=", AIC(refit), "\n")
  print(summary(refit)$s.table)
  print(summary(refit)$p.table)
  par(mfrow = c(1, ncol(F_hat)))
  plot(refit, pages = 1, all.terms = TRUE, shade = TRUE)
  chk <- mgcv::gam.check(refit)   # k-index; want > ~0.9 and p>0.05
  print(chk)
  low_k <- chk$k.check[, "k-index"] < 0.9
  if (any(low_k)) {
    bad <- rownames(chk$k.check)[low_k]
    cat("Low k-index for:", paste(bad, collapse = ", "), "\n")

    hi_terms <- smooth_terms
    for (nm in bad) {
      idx <- match(nm, smooth_terms)
      if (!is.na(idx)) {
        k_old <- refit$smooth[[idx]]$bs.dim
        hi_terms[idx] <- sub(")$",
                             paste0(", k=", k_old * 2, ")"),
                             hi_terms[idx])
      }
    }

    hi_form <- as.formula(paste("prod_index ~", paste(c(hi_terms, signif_terms, large_terms), collapse = " + ")))
    refit_hi <- mgcv::gam(hi_form, data = df, method = "REML", select = TRUE,
                          drop.unused.levels = FALSE)
    cat("AIC(high-k)=", AIC(refit_hi), "\n")
    anova(refit, refit_hi, test = "Chisq")
  }
  alt_terms <- gsub("s\\(([^)]+)\\)", "s(\\1, bs='cs')", smooth_terms)
  alt_form <- as.formula(paste("prod_index ~", paste(c(alt_terms, signif_terms, large_terms), collapse = " + ")))
  gam_alt <- mgcv::gam(alt_form, data = df, method = "REML", select = TRUE,
                       drop.unused.levels = FALSE)
  cat("AIC(cs basis)=", AIC(gam_alt), "\n")
  anova(refit, gam_alt, test = "Chisq")

  mgcv::concurvity(refit)
  anova(fit, refit, test = "Chisq")   # uses ML; may need method="ML" refits
  refit
}

smooth_terms <- paste0("s(", colnames(F_hat), ")")
small_terms  <- if (length(small_noms)) paste(small_noms, collapse = " + ") else NULL
large_terms  <- if (length(large_noms)) paste0("s(", large_noms, ", bs='re')", collapse = " + ") else NULL

gam_res  <- fit_gam(gam_df, smooth_terms, small_terms, large_terms)
gam_fit  <- gam_res$fit
gam_refit <- gam_diagnostics(gam_fit, gam_df, gam_res$smooth_terms, gam_res$large_terms)

# ------------------------------------------------------------------
#  Additional exploration of factor effects
# ------------------------------------------------------------------

# 1. Correlation matrix of factor scores
print(cor(F_hat))

# 2. Univariate smooths for each factor
for (f in colnames(F_hat)) {
  form <- as.formula(paste("prod_index ~ s(", f, ")"))
  m_single <- mgcv::gam(form, data = gam_df, method = "REML",
                        drop.unused.levels = FALSE)
  cat("\n--- Smooth effect for", f, "---\n")
  print(summary(m_single))
  plot(m_single, shade = TRUE)
  anova(m_single, gam_refit, test = "Chisq")
}

# 3. Pairwise tensor-product interactions
fac_names <- colnames(F_hat)
if (length(fac_names) > 1) {
  pairs <- combn(fac_names, 2, simplify = FALSE)
  for (p in pairs) {
    f1 <- p[1]; f2 <- p[2]
    form_te  <- as.formula(paste("prod_index ~ te(", f1, ", ", f2, ")"))
    form_add <- as.formula(paste("prod_index ~ s(", f1, ") + s(", f2, ")"))
    m_te <- mgcv::gam(form_te, data = gam_df, method = "REML",
                      drop.unused.levels = FALSE)
    m_add <- mgcv::gam(form_add, data = gam_df, method = "REML",
                       drop.unused.levels = FALSE)
    cat("\n--- Tensor interaction model (", f1, " × ", f2, ") ---\n")
    print(summary(m_te))
    vis.gam(m_te, view = c(f1, f2), plot.type = "persp",
            color = "heat", main = paste0("Productivity surface f(", f1, ", ", f2, ")"))
    anova(m_add, m_te, test = "Chisq")
  }
}

# ---- Draw three slices of tensor surfaces for all factor pairs ----
plot_tensor_slices <- function(model, df, factors,
                               z_grid = c(-1, 0, 1), npoints = 200) {
  
  for (pair in combn(factors, 2, simplify = FALSE)) {
    f1 <- pair[1] ; f2 <- pair[2]
    
    ## 1. Grid for predictions
    f1_seq  <- seq(min(df[[f1]]), max(df[[f1]]), length.out = npoints)
    newdat  <- expand.grid(f1_seq, z_grid)
    colnames(newdat) <- c(f1, f2)
    
    ## 2. Fitted values & SEs
    Xp  <- predict(model, newdat, type = "lpmatrix")
    fit <- drop(Xp %*% coef(model))
    se  <- sqrt(rowSums((Xp %*% vcov(model)) * Xp))
    newdat$fit <- fit
    newdat$se  <- se
    
    ## 3. Cast z-levels to a factor so brewer scales work
    newdat[[f2]] <- factor(newdat[[f2]])
    
    ## 4. Plot
    p <- ggplot(newdat, aes_string(f1, "fit", colour = f2)) +
      geom_line(size = 1.1) +
      geom_ribbon(aes_string(ymin = "fit - 2*se",
                             ymax = "fit + 2*se",
                             fill  = f2),
                  alpha = .20, colour = NA) +
      scale_colour_brewer(palette = "Set1", name = paste0(f2, " (z)")) +
      scale_fill_brewer(palette = "Set1",  name = paste0(f2, " (z)")) +
      labs(y = "Partial effect on productivity",
           title = paste0(f1, " → productivity curves at three ", f2, " levels")) +
      theme_minimal()
    
    print(p)
  }
}

# ---- Diagnostics for the F1 × F2 interaction -------------------------
diagnose_F1_F2 <- function(df) {
  int_mod <- gam(prod_index ~ te(F1, F2, k = c(9, 9)),
                 data   = df,
                 method = "REML")

  # ---- Differences between high and low F2 at a grid of F1 values ----
  gr <- seq(min(df$F1), max(df$F1), by = 0.1)
  hi_dat <- data.frame(F1 = gr, F2 = 1)
  lo_dat <- data.frame(F1 = gr, F2 = -1)
  pr_hi  <- predict(int_mod, hi_dat, se.fit = TRUE)
  pr_lo  <- predict(int_mod, lo_dat, se.fit = TRUE)

  diff <- pr_hi$fit - pr_lo$fit
  se   <- sqrt(pr_hi$se.fit^2 + pr_lo$se.fit^2)
  sig_idx <- which(abs(diff)/se > 1.96)
  cat("Significant F1 range:", range(gr[sig_idx]), "\n")

  q <- ecdf(df$F1)
  cat("Share in significant band:", 1 - q(1.17), "\n")

  pts    <- 0:4
  hi_pts <- data.frame(F1 = pts, F2 = 1)
  lo_pts <- data.frame(F1 = pts, F2 = -1)
  pr_hi2 <- predict(int_mod, hi_pts, se.fit = TRUE)
  pr_lo2 <- predict(int_mod, lo_pts, se.fit = TRUE)

  delta <- pr_hi2$fit - pr_lo2$fit
  cil   <- delta - 1.96 * sqrt(pr_hi2$se.fit^2 + pr_lo2$se.fit^2)
  ciu   <- delta + 1.96 * sqrt(pr_hi2$se.fit^2 + pr_lo2$se.fit^2)
  print(cbind(F1 = pts, diff = round(delta, 2),
              CI_lo = round(cil, 2), CI_hi = round(ciu, 2)))

  p1 <- ggplot(df, aes(F1, prod_index,
                 colour = cut(F2, c(-Inf, -0.5, 0.5, Inf)))) +
    geom_point(alpha = 0.3) +
    stat_smooth(method = "gam", formula = y ~ s(x, bs = "tp"), se = FALSE) +
    theme_classic()
  print(p1)

  # ---- Robustness check: trim extreme productivity value -------------
  thr      <- max(df$prod_index, na.rm = TRUE)
  df_trim  <- filter(df, prod_index < thr)
  int_trim <- gam(prod_index ~ te(F1, F2, k = c(9, 9)),
                  data   = df_trim,
                  method = "REML")

  simple_slope <- function(model, F1_pts = 0:4,
                           F2_hi = 1, F2_lo = -1) {
    hi <- data.frame(F1 = F1_pts, F2 = F2_hi)
    lo <- data.frame(F1 = F1_pts, F2 = F2_lo)

    pr_hi <- predict(model, hi, se.fit = TRUE)
    pr_lo <- predict(model, lo, se.fit = TRUE)

    delta <- pr_hi$fit - pr_lo$fit
    se    <- sqrt(pr_hi$se.fit^2 + pr_lo$se.fit^2)
    ci_lo <- delta - 1.96 * se
    ci_hi <- delta + 1.96 * se

    tibble(F1 = F1_pts, diff = delta, CI_lo = ci_lo, CI_hi = ci_hi)
  }

  tbl_orig <- simple_slope(int_mod)
  tbl_trim <- simple_slope(int_trim)
  comparison <- left_join(tbl_orig  %>% rename_with(~paste0(.x, "_orig"), -F1),
                          tbl_trim %>% rename_with(~paste0(.x, "_trim"), -F1),
                          by = "F1") |>
    mutate(delta_change = diff_trim - diff_orig)
  print(comparison)

  # ---- Alternative centring: F2 quartiles ----------------------------
  df_q <- df %>%
    mutate(F2_q = cut(F2,
                      breaks = quantile(F2, probs = seq(0, 1, 0.25),
                                        na.rm = TRUE),
                      include.lowest = TRUE,
                      labels = c("Q1", "Q2", "Q3", "Q4")))

  m_by_q <- gam(prod_index ~ s(F1, by = F2_q, k = 9) + F2_q,
                data   = df_q,
                method = "REML",
                drop.unused.levels = FALSE)
  print(summary(m_by_q))
  plot(m_by_q, pages = 1, shade = TRUE, seWithMean = TRUE)

  band_breaks <- c(1.17, 2, 3, 4, 5, max(df_q$F1))
  band_labels <- c("1.17–2", "2–3", "3–4", "4–5", "5+")
  df_q <- df_q %>%
    mutate(F1_band = cut(F1, breaks = band_breaks, right = FALSE,
                         labels = band_labels))

  band_centers <- tibble(
    F1_band = band_labels,
    x_pos   = (head(band_breaks, -1) + tail(band_breaks, -1)) / 2
  )

  band_counts <- df_q %>%
    filter(!is.na(F1_band)) %>%
    count(F1_band) %>%
    left_join(band_centers, by = "F1_band") %>%
    mutate(y_pos = Inf)

  p2 <- ggplot(df_q, aes(F1, prod_index, colour = F2_q)) +
    geom_point(alpha = 0.25) +
    geom_smooth(method = "gam", formula = y ~ s(x, bs = "tp"), se = TRUE) +
    geom_rug(alpha = 0.3) +
    geom_text(
      data        = band_counts,
      aes(x = x_pos, y = y_pos, label = n),
      vjust       = 1.2,
      size        = 3.2,
      inherit.aes = FALSE
    ) +
    scale_colour_brewer(palette = "Dark2", name = "F2 quartile") +
    labs(
      title    = "F1 → Productivity curves by F2 quartile",
      subtitle = "Numbers indicate sample size in each high-F1 band",
      x        = "F1 (z-score)",
      y        = "Partial effect on productivity"
    ) +
    coord_cartesian(clip = "off") +
    theme_classic()
  print(p2)

  invisible(list(p1 = p1, p2 = p2))
}

fac_names <- colnames(F_hat)

if (length(fac_names) > 1) {
  pairs <- combn(fac_names, 2, simplify = FALSE)

  for (p in pairs) {
    f1 <- p[[1]]
    f2 <- p[[2]]

    m_te <- mgcv::gam(
      as.formula(paste0("prod_index ~ te(", f1, ", ", f2, ")")),
      data = gam_df,
      method = "REML",
      drop.unused.levels = FALSE
    )

    # correct argument order: model, df, factors-vector
    plot_tensor_slices(m_te, gam_df, c(f1, f2))

<<<<<<< HEAD
# Grid of F1
gr  <- seq(min(gam_df$F1), max(gam_df$F1), by = .1)

m_int <- gam(prod_index ~ te(F1, F2, bs=c("tp","tp"), k=c(9,9)),
             data=gam_df, method="REML")

# Predicted differences at F2 = +1 vs -1 (on z units)
newdat_hi <- expand.grid(F1 = gr, F2 =  1)
newdat_lo <- expand.grid(F1 = gr, F2 = -1)
pred_hi   <- predict(m_int, newdat_hi, se.fit = TRUE)
pred_lo   <- predict(m_int, newdat_lo, se.fit = TRUE)

diff  <- pred_hi$fit - pred_lo$fit
se    <- sqrt(pred_hi$se.fit^2 + pred_lo$se.fit^2)   # independent se’s

# Where is the difference statistically > 0?
sig_idx <- which(abs(diff)/se > 1.96)
range(gr[sig_idx])

q <- ecdf(gam_df$F1)
share_hi <- 1 - q(1.17)    # proportion of farms in the ‘significant’ band
share_hi

pts <- c(0, 1, 2, 3, 4)
new_hi <- data.frame(F1 = pts, F2 =  1)
new_lo <- data.frame(F1 = pts, F2 = -1)
pred_hi <- predict(m_int, new_hi, se.fit = TRUE)
pred_lo <- predict(m_int, new_lo, se.fit = TRUE)

delta <- pred_hi$fit - pred_lo$fit          # point estimate
cil   <- delta - 1.96*sqrt(pred_hi$se.fit^2 + pred_lo$se.fit^2)
ciu   <- delta + 1.96*sqrt(pred_hi$se.fit^2 + pred_lo$se.fit^2)

cbind(F1 = pts, diff = round(delta,2), CI_lo = round(cil,2), CI_hi = round(ciu,2))


ggplot(gam_df, aes(F1, prod_index, colour = cut(F2, c(-Inf, -0.5, 0.5, Inf)))) +
  geom_point(alpha = .3) +
  stat_smooth(method = "gam", formula = y ~ s(x, bs = "tp"), se = FALSE) +
  theme_classic()

## ----------------------------------------------------------------------
## 1.  Robustness: refit after trimming the extreme 9-unit outlier
## ----------------------------------------------------------------------
# (1a) identify & drop the max-value observation
thr      <- max(gam_df$prod_index, na.rm = TRUE)       # 9-unit point
gam_df_t <- filter(gam_df, prod_index < thr)

# (1b) refit the interaction GAM on the trimmed data
m_int_t <- gam(prod_index ~ te(F1, F2, k = c(9, 9)),
               data   = gam_df_t,
               method = "REML")

# (1c) helper to compute Δ table at chosen F1 points
simple_slope <- function(model, F1_pts = 0:4,
                         F2_hi = +1, F2_lo = -1) {
  new_hi <- data.frame(F1 = F1_pts, F2 = F2_hi)
  new_lo <- data.frame(F1 = F1_pts, F2 = F2_lo)
  
  pr_hi  <- predict(model, new_hi,  se.fit = TRUE)
  pr_lo  <- predict(model, new_lo,  se.fit = TRUE)
  
  delta  <- pr_hi$fit - pr_lo$fit
  se     <- sqrt(pr_hi$se.fit^2 + pr_lo$se.fit^2)
  ci_lo  <- delta - 1.96 * se
  ci_hi  <- delta + 1.96 * se
  
  tibble(F1      = F1_pts,
         diff    = delta,
         CI_lo   = ci_lo,
         CI_hi   = ci_hi)
=======
    if (f1 == "F1" && f2 == "F2") {
      diagnose_F1_F2(gam_df)
    }
  }
>>>>>>> a92ef769
}

# ---------------------------------------------------------------------
# 20.4  Mediation test: does F2 act through F1? -------------------------
# ---------------------------------------------------------------------
<<<<<<< HEAD
ggplot(gam_df, aes(F1, prod_index, colour = F2_q)) +
  geom_point(alpha = .25) +
  geom_smooth(method = "gam", formula = y ~ s(x, bs = "tp"), se = TRUE) +
  geom_rug(alpha = 0.3) +
  geom_text(
    data        = band_counts,
    aes(x = x_pos, y = y_pos, label = n),
    vjust       = 1.2,
    size        = 3.2,
    inherit.aes = FALSE
  ) +
  scale_colour_brewer(palette = "Dark2", name = "F2 quartile") +
  labs(
    title    = "F1 → Productivity curves by F2 quartile",
    subtitle = "Numbers indicate sample size in each high-F1 band",
    x        = "F1 (z-score)",
    y        = "Partial effect on productivity"
  ) +
  coord_cartesian(clip = "off") +
  theme_classic()

## ---------------------------------------------------------------------
## 3.  Moderated mediation: F1 → seedlings → productivity with F2 moderator
## ---------------------------------------------------------------------
seedling_var <- grep("seedling", names(gam_df), ignore.case = TRUE, value = TRUE)
if (length(seedling_var) > 0) {
  seedling_var <- seedling_var[1]
  cat("Using mediator variable:", seedling_var, "\n")
  
  ## Use the same factor as in the GAM fit (rare levels collapsed)
  seedlings_use <- droplevels(gam_df[[seedling_var]])

  ## a-path: does F1 predict seedling use and does that depend on F2?
  if (is.factor(seedlings_use) && nlevels(seedlings_use) > 2) {
    K <- nlevels(seedlings_use) - 1
    y <- as.numeric(seedlings_use) - 1
    form_list <- vector("list", K)
    form_list[[1]] <-
      as.formula("y ~ s(F1) + s(F2) + ti(F1, F2)")
    for (j in 2:K) {
      form_list[[j]] <- as.formula("~ s(F1) + s(F2) + ti(F1, F2)")
    }
    m_a <- gam(form_list, family = mgcv::multinom(K = K),
               data = transform(gam_df, y = y))
  } else {
    m_a <- gam(seedlings_use ~ s(F1) + s(F2) + ti(F1, F2),
               family = binomial, data = gam_df)
  }
  print(summary(m_a))
  print(m_a)

  ## b-path: does the seedling → productivity effect vary with F2?
  m_b <- gam(prod_index ~ s(F1) + s(F2) + seedlings_use + seedlings_use:F2,
             data = gam_df, method = "REML")
  print(m_b)
  print(summary(m_b))
  anova(m_b, test = "Chisq")
} else {
  cat("No seedlings variable found for moderated mediation test\n")
}
=======
# Theory: household capacity (F2) may boost productivity indirectly by
# enabling additional F1 investment.  We fit a GAM of F1 on F2 as the
# mediator model and a GAM of productivity on both F1 and F2 as the
# outcome model.  The `mediation` package estimates the indirect
# effect via simulated draws from these fits.

med_model  <- gam(F1 ~ s(F2), data = gam_df, method = "REML")
out_model  <- gam(prod_index ~ s(F1) + s(F2), data = gam_df, method = "REML")

med_result <- mediate(med_model, out_model,
                      treat    = "F2",
                      mediator = "F1",
                      sims     = 100,
                      boot     = TRUE)

print(summary(med_result))
>>>>>>> a92ef769
<|MERGE_RESOLUTION|>--- conflicted
+++ resolved
@@ -58,11 +58,7 @@
 df <- read_excel("nepal_dataframe_FA.xlsx")
 y_prod <- df$Q0__AGR_PROD__continuous
 df     <- df %>% dplyr::select(-Q0__AGR_PROD__continuous,
-<<<<<<< HEAD
-                        -Q0__sustainable_livelihood_score__continuous)
-=======
 -Q0__sustainable_livelihood_score__continuous)
->>>>>>> a92ef769
 
 # Step 4 ─ Split variables by declared type
 # Variable names encode their measurement level after the final "__".
@@ -999,110 +995,31 @@
     # correct argument order: model, df, factors-vector
     plot_tensor_slices(m_te, gam_df, c(f1, f2))
 
-<<<<<<< HEAD
-# Grid of F1
-gr  <- seq(min(gam_df$F1), max(gam_df$F1), by = .1)
-
-m_int <- gam(prod_index ~ te(F1, F2, bs=c("tp","tp"), k=c(9,9)),
-             data=gam_df, method="REML")
-
-# Predicted differences at F2 = +1 vs -1 (on z units)
-newdat_hi <- expand.grid(F1 = gr, F2 =  1)
-newdat_lo <- expand.grid(F1 = gr, F2 = -1)
-pred_hi   <- predict(m_int, newdat_hi, se.fit = TRUE)
-pred_lo   <- predict(m_int, newdat_lo, se.fit = TRUE)
-
-diff  <- pred_hi$fit - pred_lo$fit
-se    <- sqrt(pred_hi$se.fit^2 + pred_lo$se.fit^2)   # independent se’s
-
-# Where is the difference statistically > 0?
-sig_idx <- which(abs(diff)/se > 1.96)
-range(gr[sig_idx])
-
-q <- ecdf(gam_df$F1)
-share_hi <- 1 - q(1.17)    # proportion of farms in the ‘significant’ band
-share_hi
-
-pts <- c(0, 1, 2, 3, 4)
-new_hi <- data.frame(F1 = pts, F2 =  1)
-new_lo <- data.frame(F1 = pts, F2 = -1)
-pred_hi <- predict(m_int, new_hi, se.fit = TRUE)
-pred_lo <- predict(m_int, new_lo, se.fit = TRUE)
-
-delta <- pred_hi$fit - pred_lo$fit          # point estimate
-cil   <- delta - 1.96*sqrt(pred_hi$se.fit^2 + pred_lo$se.fit^2)
-ciu   <- delta + 1.96*sqrt(pred_hi$se.fit^2 + pred_lo$se.fit^2)
-
-cbind(F1 = pts, diff = round(delta,2), CI_lo = round(cil,2), CI_hi = round(ciu,2))
-
-
-ggplot(gam_df, aes(F1, prod_index, colour = cut(F2, c(-Inf, -0.5, 0.5, Inf)))) +
-  geom_point(alpha = .3) +
-  stat_smooth(method = "gam", formula = y ~ s(x, bs = "tp"), se = FALSE) +
-  theme_classic()
-
-## ----------------------------------------------------------------------
-## 1.  Robustness: refit after trimming the extreme 9-unit outlier
-## ----------------------------------------------------------------------
-# (1a) identify & drop the max-value observation
-thr      <- max(gam_df$prod_index, na.rm = TRUE)       # 9-unit point
-gam_df_t <- filter(gam_df, prod_index < thr)
-
-# (1b) refit the interaction GAM on the trimmed data
-m_int_t <- gam(prod_index ~ te(F1, F2, k = c(9, 9)),
-               data   = gam_df_t,
-               method = "REML")
-
-# (1c) helper to compute Δ table at chosen F1 points
-simple_slope <- function(model, F1_pts = 0:4,
-                         F2_hi = +1, F2_lo = -1) {
-  new_hi <- data.frame(F1 = F1_pts, F2 = F2_hi)
-  new_lo <- data.frame(F1 = F1_pts, F2 = F2_lo)
-  
-  pr_hi  <- predict(model, new_hi,  se.fit = TRUE)
-  pr_lo  <- predict(model, new_lo,  se.fit = TRUE)
-  
-  delta  <- pr_hi$fit - pr_lo$fit
-  se     <- sqrt(pr_hi$se.fit^2 + pr_lo$se.fit^2)
-  ci_lo  <- delta - 1.96 * se
-  ci_hi  <- delta + 1.96 * se
-  
-  tibble(F1      = F1_pts,
-         diff    = delta,
-         CI_lo   = ci_lo,
-         CI_hi   = ci_hi)
-=======
     if (f1 == "F1" && f2 == "F2") {
       diagnose_F1_F2(gam_df)
     }
   }
->>>>>>> a92ef769
 }
 
 # ---------------------------------------------------------------------
 # 20.4  Mediation test: does F2 act through F1? -------------------------
 # ---------------------------------------------------------------------
-<<<<<<< HEAD
-ggplot(gam_df, aes(F1, prod_index, colour = F2_q)) +
-  geom_point(alpha = .25) +
-  geom_smooth(method = "gam", formula = y ~ s(x, bs = "tp"), se = TRUE) +
-  geom_rug(alpha = 0.3) +
-  geom_text(
-    data        = band_counts,
-    aes(x = x_pos, y = y_pos, label = n),
-    vjust       = 1.2,
-    size        = 3.2,
-    inherit.aes = FALSE
-  ) +
-  scale_colour_brewer(palette = "Dark2", name = "F2 quartile") +
-  labs(
-    title    = "F1 → Productivity curves by F2 quartile",
-    subtitle = "Numbers indicate sample size in each high-F1 band",
-    x        = "F1 (z-score)",
-    y        = "Partial effect on productivity"
-  ) +
-  coord_cartesian(clip = "off") +
-  theme_classic()
+# Theory: household capacity (F2) may boost productivity indirectly by
+# enabling additional F1 investment.  We fit a GAM of F1 on F2 as the
+# mediator model and a GAM of productivity on both F1 and F2 as the
+# outcome model.  The `mediation` package estimates the indirect
+# effect via simulated draws from these fits.
+
+med_model  <- gam(F1 ~ s(F2), data = gam_df, method = "REML")
+out_model  <- gam(prod_index ~ s(F1) + s(F2), data = gam_df, method = "REML")
+
+med_result <- mediate(med_model, out_model,
+                      treat    = "F2",
+                      mediator = "F1",
+                      sims     = 100,
+                      boot     = TRUE)
+
+print(summary(med_result))
 
 ## ---------------------------------------------------------------------
 ## 3.  Moderated mediation: F1 → seedlings → productivity with F2 moderator
@@ -1143,21 +1060,3 @@
 } else {
   cat("No seedlings variable found for moderated mediation test\n")
 }
-=======
-# Theory: household capacity (F2) may boost productivity indirectly by
-# enabling additional F1 investment.  We fit a GAM of F1 on F2 as the
-# mediator model and a GAM of productivity on both F1 and F2 as the
-# outcome model.  The `mediation` package estimates the indirect
-# effect via simulated draws from these fits.
-
-med_model  <- gam(F1 ~ s(F2), data = gam_df, method = "REML")
-out_model  <- gam(prod_index ~ s(F1) + s(F2), data = gam_df, method = "REML")
-
-med_result <- mediate(med_model, out_model,
-                      treat    = "F2",
-                      mediator = "F1",
-                      sims     = 100,
-                      boot     = TRUE)
-
-print(summary(med_result))
->>>>>>> a92ef769
